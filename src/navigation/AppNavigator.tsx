--- conflicted
+++ resolved
@@ -129,7 +129,6 @@
   LedgerAccountImport:
     | { deviceId?: string; isOnboarding?: boolean }
     | undefined;
-<<<<<<< HEAD
   // Remote Signer signing flow screens
   SignRequestDisplay: {
     request: RemoteSignerRequest;
@@ -145,9 +144,7 @@
   SignatureDisplay: {
     request: RemoteSignerRequest;
   };
-=======
   RestoreWallet: { isOnboarding?: boolean };
->>>>>>> 1ceefa52
 };
 
 export type MainTabParamList = {
@@ -787,16 +784,10 @@
           gestureDirection: 'vertical',
         }}
       />
-<<<<<<< HEAD
       {/* Remote Signer signing flow screens */}
       <Stack.Screen
         name="SignRequestDisplay"
         component={SignRequestDisplayScreen}
-=======
-      <Stack.Screen
-        name="RestoreWallet"
-        component={RestoreWalletScreen}
->>>>>>> 1ceefa52
         options={{
           headerShown: false,
           presentation: 'modal',
@@ -805,10 +796,9 @@
           gestureDirection: 'vertical',
         }}
       />
-<<<<<<< HEAD
-      <Stack.Screen
-        name="SignatureScanner"
-        component={SignatureScannerScreen}
+      <Stack.Screen
+        name="RestoreWallet"
+        component={RestoreWalletScreen}
         options={{
           headerShown: false,
           presentation: 'modal',
@@ -818,8 +808,8 @@
         }}
       />
       <Stack.Screen
-        name="SignRequestScanner"
-        component={SignRequestScannerScreen}
+        name="SignatureScanner"
+        component={SignatureScannerScreen}
         options={{
           headerShown: false,
           presentation: 'modal',
@@ -829,6 +819,17 @@
         }}
       />
       <Stack.Screen
+        name="SignRequestScanner"
+        component={SignRequestScannerScreen}
+        options={{
+          headerShown: false,
+          presentation: 'modal',
+          animation: 'slide_from_bottom',
+          gestureEnabled: true,
+          gestureDirection: 'vertical',
+        }}
+      />
+      <Stack.Screen
         name="RemoteSignerTransactionReview"
         component={TransactionReviewScreen}
         options={{
@@ -842,8 +843,6 @@
           headerShown: false,
         }}
       />
-=======
->>>>>>> 1ceefa52
     </Stack.Navigator>
   );
 }
