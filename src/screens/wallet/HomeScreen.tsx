import React, { useState, useEffect, useCallback } from 'react';
import {
  View,
  Text,
  StyleSheet,
  RefreshControl,
  ScrollView,
  Pressable,
  Alert,
  ActivityIndicator,
  BackHandler,
} from 'react-native';
import { SafeAreaView } from 'react-native-safe-area-context';
import { Ionicons } from '@expo/vector-icons';
import { useNavigation, CommonActions } from '@react-navigation/native';
import type { StackNavigationProp } from '@react-navigation/stack';
import Animated, {
  useSharedValue,
  useAnimatedStyle,
  withSpring,
  withTiming,
  Easing,
} from 'react-native-reanimated';
import { TransactionInfo } from '@/types/wallet';
import { useAuth } from '@/contexts/AuthContext';
import {
  useActiveAccount,
  useAccounts,
  useWalletStore,
  useActiveAccountBalance,
  useAccountEnvoiName,
  useViewMode,
  useIsMultiNetworkView,
  useMultiNetworkBalance,
  useAssetNetworkFilter,
  useAssetFilterSettings,
} from '@/store/walletStore';
import VoiNetworkService, { NetworkStatus } from '@/services/network';
import { formatNativeBalance, formatAssetBalance } from '@/utils/bigint';
import { formatCurrency } from '@/utils/formatting';
import { formatAddressSync } from '@/utils/address';
import { useCurrentNetworkConfig, useNetworkStore } from '@/store/networkStore';
import { getNetworkConfig } from '@/services/network/config';
import { NetworkId } from '@/types/network';
import AccountSelector from '@/components/account/AccountSelector';
import AccountListModal from '@/components/account/AccountListModal';
import UniversalHeader from '@/components/common/UniversalHeader';
import AddAccountModal from '@/components/account/AddAccountModal';
import AssetItem from '@/components/assets/AssetItem';
import MultiNetworkAssetItem from '@/components/assets/MultiNetworkAssetItem';
import AccountAvatar from '@/components/account/AccountAvatar';
import ViewModeToggle from '@/components/network/ViewModeToggle';
import NetworkFilterToggle from '@/components/assets/NetworkFilterToggle';
import { useThemedStyles } from '@/hooks/useThemedStyles';
import { Theme } from '@/constants/themes';
import AssetOptInModal from '@/components/assets/AssetOptInModal';
import AssetFilterModal from '@/components/assets/AssetFilterModal';
import type { AssetFilterSettings } from '@/components/assets/AssetFilterModal';
import { AssetBalance } from '@/types/wallet';
import { MappedAsset } from '@/services/token-mapping/types';
import { GlassCard } from '@/components/common/GlassCard';
import { GlassButton } from '@/components/common/GlassButton';
import { BlurredContainer } from '@/components/common/BlurredContainer';
import { NFTBackground } from '@/components/common/NFTBackground';
import { useTheme } from '@/contexts/ThemeContext';
import { springConfigs, getStaggerDelay } from '@/utils/animations';
import ClaimableBanner from '@/components/claimable/ClaimableBanner';
import { useClaimableStore, useVisibleClaimableCount } from '@/store/claimableStore';
import UpdateBanner from '@/components/update/UpdateBanner';
import { useUpdateStore } from '@/store/updateStore';
import { useUpdates } from 'expo-updates';
import OnboardingOptionsModal from '@/components/onboarding/OnboardingOptionsModal';
import SignerModeBanner from '@/components/remoteSigner/SignerModeBanner';
import { useAppMode, useRemoteSignerStore } from '@/store/remoteSignerStore';

const AnimatedPressable = Animated.createAnimatedComponent(Pressable);

export default function HomeScreen() {
  const [networkStatus, setNetworkStatus] = useState<NetworkStatus | null>(
    null
  );
  const [refreshing, setRefreshing] = useState(false);
  const [loading, setLoading] = useState(true);
  const [isAccountModalVisible, setIsAccountModalVisible] = useState(false);
  const [isAddAccountModalVisible, setIsAddAccountModalVisible] =
    useState(false);
  const [isAssetOptInModalVisible, setIsAssetOptInModalVisible] =
    useState(false);
  const [isAssetFilterModalVisible, setIsAssetFilterModalVisible] =
    useState(false);
  const [isOnboardingModalVisible, setIsOnboardingModalVisible] =
    useState(false);

  const navigation = useNavigation<StackNavigationProp<any>>();
  const { updateActivity } = useAuth();
  const activeAccount = useActiveAccount();
  const currentNetworkConfig = useCurrentNetworkConfig();
  const styles = useThemedStyles(createStyles);
  const { theme } = useTheme();

  // Claimable tokens
  const visibleClaimableCount = useVisibleClaimableCount();
  const { fetchApprovals } = useClaimableStore();

<<<<<<< HEAD
  // Remote signer mode
  const appMode = useAppMode();
  const isRemoteSignerInitialized = useRemoteSignerStore((state) => state.isInitialized);
  const initializeRemoteSigner = useRemoteSignerStore((state) => state.initialize);
=======
  // OTA Updates
  const {
    isUpdateAvailable,
    isDownloading,
    isInstalling,
    downloadAndInstall,
    dismissUpdate,
    setUpdateAvailable,
    checkForUpdate,
  } = useUpdateStore();

  // Use expo-updates hook to detect when update is pending (already downloaded by Expo)
  const { isUpdatePending, downloadedUpdate } = useUpdates();

  // Sync expo-updates state with our store
  // Note: isUpdatePending means Expo has already downloaded an update
  useEffect(() => {
    if (!__DEV__) {
      const updateId = downloadedUpdate?.updateId || null;
      if (isUpdatePending && updateId) {
        // Pass true for isDownloaded since Expo has already downloaded it
        setUpdateAvailable(updateId, true);
      }
    }
  }, [isUpdatePending, downloadedUpdate, setUpdateAvailable]);

  // Check for updates on app startup (silent - no toasts, just show banner if available)
  useEffect(() => {
    if (!__DEV__) {
      checkForUpdate({ silent: true });
    }
    // Only run once on mount
    // eslint-disable-next-line react-hooks/exhaustive-deps
  }, []);
>>>>>>> 1ceefa52

  // Entrance animations
  const balanceOpacity = useSharedValue(0);
  const balanceTranslateY = useSharedValue(20);
  const actionsOpacity = useSharedValue(0);
  const actionsTranslateY = useSharedValue(20);
  const assetsOpacity = useSharedValue(0);
  const assetsTranslateY = useSharedValue(20);

  const balanceAnimatedStyle = useAnimatedStyle(() => ({
    opacity: balanceOpacity.value,
    transform: [{ translateY: balanceTranslateY.value }],
  }));

  const actionsAnimatedStyle = useAnimatedStyle(() => ({
    opacity: actionsOpacity.value,
    transform: [{ translateY: actionsTranslateY.value }],
  }));

  const assetsAnimatedStyle = useAnimatedStyle(() => ({
    opacity: assetsOpacity.value,
    transform: [{ translateY: assetsTranslateY.value }],
  }));

  // Trigger entrance animations
  useEffect(() => {
    const animateEntrance = () => {
      // Balance card - immediate
      balanceOpacity.value = withTiming(1, { duration: 400, easing: Easing.out(Easing.ease) });
      balanceTranslateY.value = withSpring(0, springConfigs.smooth);

      // Actions - slight delay
      setTimeout(() => {
        actionsOpacity.value = withTiming(1, { duration: 400, easing: Easing.out(Easing.ease) });
        actionsTranslateY.value = withSpring(0, springConfigs.smooth);
      }, 100);

      // Assets - more delay
      setTimeout(() => {
        assetsOpacity.value = withTiming(1, { duration: 400, easing: Easing.out(Easing.ease) });
        assetsTranslateY.value = withSpring(0, springConfigs.smooth);
      }, 200);
    };

    animateEntrance();
  }, []);

  const initialize = useWalletStore((state) => state.initialize);
  const wallet = useWalletStore((state) => state.wallet);
  const loadAccountTransactions = useWalletStore(
    (state) => state.loadAccountTransactions
  );
  const allAccounts = useAccounts();
  const {
    balance: accountBalance,
    isLoading: isBalanceLoading,
    isBackgroundRefreshing,
    reload: reloadBalance,
  } = useActiveAccountBalance();
  const {
    nameInfo: envoiNameInfo,
    isLoading: isEnvoiLoading,
    reload: reloadEnvoiName,
  } = useAccountEnvoiName(activeAccount?.id || '');
  const loadEnvoiName = useWalletStore((state) => state.loadEnvoiName);

  // Multi-network view mode
  const viewMode = useViewMode();
  const isMultiNetworkView = useIsMultiNetworkView();
  const assetNetworkFilter = useAssetNetworkFilter();
  const {
    balance: multiNetworkBalance,
    isLoading: isMultiNetworkBalanceLoading,
  } = useMultiNetworkBalance(activeAccount?.id || '');
  const loadMultiNetworkBalance = useWalletStore(
    (state) => state.loadMultiNetworkBalance
  );
  const loadTokenMappings = useWalletStore((state) => state.loadTokenMappings);

  // Asset filter settings - use individual hooks to avoid unnecessary re-renders
  const assetSortBy = useWalletStore((state) => state.assetSortBy);
  const assetSortOrder = useWalletStore((state) => state.assetSortOrder);
  const assetFilterBalanceThreshold = useWalletStore(
    (state) => state.assetFilterBalanceThreshold
  );
  const assetFilterValueThreshold = useWalletStore(
    (state) => state.assetFilterValueThreshold
  );
  const assetNativeTokensFirst = useWalletStore(
    (state) => state.assetNativeTokensFirst
  );
  const setAssetSortBy = useWalletStore((state) => state.setAssetSortBy);
  const setAssetSortOrder = useWalletStore((state) => state.setAssetSortOrder);
  const setAssetFilterBalanceThreshold = useWalletStore(
    (state) => state.setAssetFilterBalanceThreshold
  );
  const setAssetFilterValueThreshold = useWalletStore(
    (state) => state.setAssetFilterValueThreshold
  );
  const setAssetNativeTokensFirst = useWalletStore(
    (state) => state.setAssetNativeTokensFirst
  );
  const resetAssetFilterSettings = useWalletStore(
    (state) => state.resetAssetFilterSettings
  );

  // Combined settings object for modal (memoized to prevent re-renders)
  const assetFilterSettings = React.useMemo(
    () => ({
      sortBy: assetSortBy,
      sortOrder: assetSortOrder,
      balanceThreshold: assetFilterBalanceThreshold,
      valueThreshold: assetFilterValueThreshold,
      nativeTokensFirst: assetNativeTokensFirst,
    }),
    [assetSortBy, assetSortOrder, assetFilterBalanceThreshold, assetFilterValueThreshold, assetNativeTokensFirst]
  );

  useEffect(() => {
    initializeWallet();
    updateActivity();
    // Initialize remote signer store to get app mode
    if (!isRemoteSignerInitialized) {
      initializeRemoteSigner();
    }
  }, [isRemoteSignerInitialized, initializeRemoteSigner]);

  // Handle Android back button for local modals
  useEffect(() => {
    const backHandler = BackHandler.addEventListener('hardwareBackPress', () => {
      // Close modals in order of priority (most recently likely opened first)
      if (isAssetFilterModalVisible) {
        setIsAssetFilterModalVisible(false);
        return true;
      }
      if (isAssetOptInModalVisible) {
        setIsAssetOptInModalVisible(false);
        return true;
      }
      if (isAddAccountModalVisible) {
        setIsAddAccountModalVisible(false);
        return true;
      }
      if (isAccountModalVisible) {
        setIsAccountModalVisible(false);
        return true;
      }
      return false; // Let default back behavior happen
    });

    return () => backHandler.remove();
  }, [isAccountModalVisible, isAddAccountModalVisible, isAssetOptInModalVisible, isAssetFilterModalVisible]);

  // Track the current view mode to prevent race conditions
  const viewModeRef = React.useRef(isMultiNetworkView);
  const activeAccountIdRef = React.useRef(activeAccount?.id);

  // Update refs when dependencies change
  React.useEffect(() => {
    viewModeRef.current = isMultiNetworkView;
    activeAccountIdRef.current = activeAccount?.id;
  }, [isMultiNetworkView, activeAccount?.id]);

  // Load data when active account changes - inline to avoid stale closure
  useEffect(() => {
    if (!activeAccount?.id) return;

    const loadData = async () => {
      const accountId = activeAccount.id;
      const currentViewMode = isMultiNetworkView;

      try {
        const [networkHealth] = await Promise.allSettled([
          VoiNetworkService.checkNetworkHealth(),
        ]);

        if (networkHealth.status === 'fulfilled') {
          setNetworkStatus(networkHealth.value);
        }

        // Check if view mode or account changed while loading
        if (viewModeRef.current !== currentViewMode || activeAccountIdRef.current !== accountId) {
          console.log('[HomeScreen] View mode or account changed during load, aborting');
          return;
        }

        // Load token mappings if needed for multi-network view
        if (currentViewMode) {
          await loadTokenMappings();
        }

        // Check again before loading balance
        if (viewModeRef.current !== currentViewMode || activeAccountIdRef.current !== accountId) {
          console.log('[HomeScreen] View mode or account changed after mappings, aborting');
          return;
        }

        // Trigger cache-first balance loading (will use cached data if available)
        // This will show cached data immediately and refresh in background if needed
        // ALWAYS load multi-network balance regardless of view mode since user can toggle
        await loadMultiNetworkBalance(accountId);

        // Final check before loading additional data
        if (viewModeRef.current !== currentViewMode || activeAccountIdRef.current !== accountId) {
          console.log('[HomeScreen] View mode or account changed after balance, aborting');
          return;
        }

        await Promise.all([
          loadAccountTransactions(accountId),
          loadEnvoiName(accountId),
        ]);
      } catch (error) {
        console.error('Failed to load account data:', error);
      }
    };

    loadData();
    // eslint-disable-next-line react-hooks/exhaustive-deps
  }, [
    activeAccount?.id,
    isMultiNetworkView,
    // Don't include function refs as they cause infinite loops
  ]);

  const handleUserInteraction = () => {
    updateActivity();
  };

  // Filter and sort utility functions
  const filterAndSortMultiNetworkAssets = React.useCallback(
    (assets: MappedAsset[]) => {
      let filtered = [...assets];

      // Apply balance threshold filter
      if (assetFilterBalanceThreshold !== null && assetFilterBalanceThreshold > 0) {
        filtered = filtered.filter((asset) => {
          let totalAmount = 0;
          asset.sourceBalances.forEach((source) => {
            const amount =
              typeof source.balance.amount === 'bigint'
                ? Number(source.balance.amount)
                : source.balance.amount;
            totalAmount += amount;
          });
          const normalizedBalance = totalAmount / 10 ** asset.decimals;
          return normalizedBalance >= assetFilterBalanceThreshold!;
        });
      }

      // Apply value threshold filter
      if (assetFilterValueThreshold !== null && assetFilterValueThreshold > 0) {
        filtered = filtered.filter((asset) => {
          let totalValue = 0;
          asset.sourceBalances.forEach((source) => {
            const sourceAsset = source.balance;
            if (sourceAsset.assetId === 0) {
              // Native token
              const price = multiNetworkBalance?.perNetworkPrices[source.networkId];
              if (price && sourceAsset.amount) {
                const amount =
                  typeof sourceAsset.amount === 'bigint'
                    ? Number(sourceAsset.amount)
                    : sourceAsset.amount;
                const nativeValue = amount / 1_000_000;
                totalValue += nativeValue * price;
              }
            } else if (sourceAsset.usdValue && sourceAsset.amount) {
              const unitPrice = parseFloat(sourceAsset.usdValue);
              const amount =
                typeof sourceAsset.amount === 'bigint'
                  ? Number(sourceAsset.amount)
                  : sourceAsset.amount;
              const normalizedBalance = amount / 10 ** sourceAsset.decimals;
              totalValue += normalizedBalance * unitPrice;
            }
          });
          return totalValue >= assetFilterValueThreshold!;
        });
      }

      // Sort assets
      filtered.sort((a, b) => {
        // If nativeTokensFirst is enabled, always put native tokens (assetId 0) first
        if (assetNativeTokensFirst) {
          const aIsNative = a.assetId === 0;
          const bIsNative = b.assetId === 0;

          if (aIsNative && !bIsNative) return -1;
          if (!aIsNative && bIsNative) return 1;
          // If both are native or both are non-native, continue with normal sorting
        }

        let compareValue = 0;

        if (assetSortBy === 'name') {
          const nameA = (a.name || a.symbol || `Asset ${a.assetId}`).toLowerCase();
          const nameB = (b.name || b.symbol || `Asset ${b.assetId}`).toLowerCase();
          compareValue = nameA.localeCompare(nameB);
        } else if (assetSortBy === 'balance') {
          let totalAmountA = 0;
          a.sourceBalances.forEach((source) => {
            const amount =
              typeof source.balance.amount === 'bigint'
                ? Number(source.balance.amount)
                : source.balance.amount;
            totalAmountA += amount;
          });
          const normalizedBalanceA = totalAmountA / 10 ** a.decimals;

          let totalAmountB = 0;
          b.sourceBalances.forEach((source) => {
            const amount =
              typeof source.balance.amount === 'bigint'
                ? Number(source.balance.amount)
                : source.balance.amount;
            totalAmountB += amount;
          });
          const normalizedBalanceB = totalAmountB / 10 ** b.decimals;

          compareValue = normalizedBalanceA - normalizedBalanceB;
        } else if (assetSortBy === 'value') {
          let totalValueA = 0;
          a.sourceBalances.forEach((source) => {
            const sourceAsset = source.balance;
            if (sourceAsset.assetId === 0) {
              const price = multiNetworkBalance?.perNetworkPrices[source.networkId];
              if (price && sourceAsset.amount) {
                const amount =
                  typeof sourceAsset.amount === 'bigint'
                    ? Number(sourceAsset.amount)
                    : sourceAsset.amount;
                const nativeValue = amount / 1_000_000;
                totalValueA += nativeValue * price;
              }
            } else if (sourceAsset.usdValue && sourceAsset.amount) {
              const unitPrice = parseFloat(sourceAsset.usdValue);
              const amount =
                typeof sourceAsset.amount === 'bigint'
                  ? Number(sourceAsset.amount)
                  : sourceAsset.amount;
              const normalizedBalance = amount / 10 ** sourceAsset.decimals;
              totalValueA += normalizedBalance * unitPrice;
            }
          });

          let totalValueB = 0;
          b.sourceBalances.forEach((source) => {
            const sourceAsset = source.balance;
            if (sourceAsset.assetId === 0) {
              const price = multiNetworkBalance?.perNetworkPrices[source.networkId];
              if (price && sourceAsset.amount) {
                const amount =
                  typeof sourceAsset.amount === 'bigint'
                    ? Number(sourceAsset.amount)
                    : sourceAsset.amount;
                const nativeValue = amount / 1_000_000;
                totalValueB += nativeValue * price;
              }
            } else if (sourceAsset.usdValue && sourceAsset.amount) {
              const unitPrice = parseFloat(sourceAsset.usdValue);
              const amount =
                typeof sourceAsset.amount === 'bigint'
                  ? Number(sourceAsset.amount)
                  : sourceAsset.amount;
              const normalizedBalance = amount / 10 ** sourceAsset.decimals;
              totalValueB += normalizedBalance * unitPrice;
            }
          });

          compareValue = totalValueA - totalValueB;
        }

        return assetSortOrder === 'asc' ? compareValue : -compareValue;
      });

      return filtered;
    },
    [assetSortBy, assetSortOrder, assetFilterBalanceThreshold, assetFilterValueThreshold, assetNativeTokensFirst, multiNetworkBalance]
  );

  const filterAndSortSingleNetworkAssets = React.useCallback(
    (assets: AssetBalance[]) => {
      let filtered = [...assets];

      // Apply balance threshold filter
      if (assetFilterBalanceThreshold !== null && assetFilterBalanceThreshold > 0) {
        filtered = filtered.filter((asset) => {
          const amount =
            typeof asset.amount === 'bigint' ? Number(asset.amount) : asset.amount;
          const normalizedBalance = amount / 10 ** asset.decimals;
          return normalizedBalance >= assetFilterBalanceThreshold!;
        });
      }

      // Apply value threshold filter (USD)
      if (assetFilterValueThreshold !== null && assetFilterValueThreshold > 0) {
        filtered = filtered.filter((asset) => {
          if (!asset.usdValue || !asset.amount) return false;

          const unitPrice = parseFloat(asset.usdValue);
          const amount =
            typeof asset.amount === 'bigint' ? Number(asset.amount) : asset.amount;
          const normalizedBalance = amount / 10 ** asset.decimals;
          const totalUsdValue = normalizedBalance * unitPrice;

          return totalUsdValue >= assetFilterValueThreshold!;
        });
      }

      // Sort assets
      filtered.sort((a, b) => {
        // If nativeTokensFirst is enabled, always put native tokens (assetId 0) first
        if (assetNativeTokensFirst) {
          const aIsNative = a.assetId === 0;
          const bIsNative = b.assetId === 0;

          if (aIsNative && !bIsNative) return -1;
          if (!aIsNative && bIsNative) return 1;
          // If both are native or both are non-native, continue with normal sorting
        }

        let compareValue = 0;

        if (assetSortBy === 'name') {
          const nameA = (
            a.name ||
            a.unitName ||
            a.symbol ||
            `Asset ${a.assetId}`
          ).toLowerCase();
          const nameB = (
            b.name ||
            b.unitName ||
            b.symbol ||
            `Asset ${b.assetId}`
          ).toLowerCase();
          compareValue = nameA.localeCompare(nameB);
        } else if (assetSortBy === 'balance') {
          const amountA =
            typeof a.amount === 'bigint' ? Number(a.amount) : a.amount;
          const normalizedBalanceA = amountA / 10 ** a.decimals;

          const amountB =
            typeof b.amount === 'bigint' ? Number(b.amount) : b.amount;
          const normalizedBalanceB = amountB / 10 ** b.decimals;

          compareValue = normalizedBalanceA - normalizedBalanceB;
        } else if (assetSortBy === 'value') {
          let valueA = 0;
          if (a.usdValue && a.amount) {
            const unitPrice = parseFloat(a.usdValue);
            const amount =
              typeof a.amount === 'bigint' ? Number(a.amount) : a.amount;
            const normalizedBalance = amount / 10 ** a.decimals;
            valueA = normalizedBalance * unitPrice;
          }

          let valueB = 0;
          if (b.usdValue && b.amount) {
            const unitPrice = parseFloat(b.usdValue);
            const amount =
              typeof b.amount === 'bigint' ? Number(b.amount) : b.amount;
            const normalizedBalance = amount / 10 ** b.decimals;
            valueB = normalizedBalance * unitPrice;
          }

          compareValue = valueA - valueB;
        }

        return assetSortOrder === 'asc' ? compareValue : -compareValue;
      });

      return filtered;
    },
    [assetSortBy, assetSortOrder, assetFilterBalanceThreshold, assetFilterValueThreshold, assetNativeTokensFirst]
  );

  const handleAssetPress = useCallback((assetName: string, assetId: number, mappingId?: string) => {
    if (!activeAccount) return;

    // In multi-network view, always navigate to MultiNetworkAssetScreen
    // It handles both single and multi-network assets gracefully
    if (isMultiNetworkView) {
      navigation.navigate('MultiNetworkAsset', {
        assetName,
        assetId,
        accountId: activeAccount.id,
        mappingId,
      });
      return;
    }

    // Single-network view: navigate directly to AssetDetail
    navigation.navigate('AssetDetail', {
      assetName,
      assetId,
      accountId: activeAccount.id,
      mappingId,
    });
  }, [activeAccount, isMultiNetworkView, navigation]);

  // Memoize multi-network asset list to prevent excessive re-renders
  const multiNetworkAssetList = React.useMemo(() => {
    if (!multiNetworkBalance?.assets || multiNetworkBalance.assets.length === 0) {
      return null;
    }

    // Filter assets based on network filter
    let filteredAssets = multiNetworkBalance.assets.filter((asset) => {
      if (assetNetworkFilter === 'all') {
        return true;
      }

      // Check if any source balance is from the filtered network
      const hasMatchingNetwork = asset.sourceBalances.some((source) => {
        if (assetNetworkFilter === 'voi') {
          return source.networkId === NetworkId.VOI_MAINNET;
        } else if (assetNetworkFilter === 'algorand') {
          return source.networkId === NetworkId.ALGORAND_MAINNET;
        }
        return false;
      });

      return hasMatchingNetwork;
    });

    // Apply filter and sort
    filteredAssets = filterAndSortMultiNetworkAssets(filteredAssets);

    if (filteredAssets.length === 0) {
      return null;
    }

    return filteredAssets.map((asset) => {
      const key = asset.mappingId || `${asset.primaryNetwork}-${asset.assetId}`;
      return (
        <MultiNetworkAssetItem
          key={key}
          asset={asset}
          nativePrices={multiNetworkBalance.perNetworkPrices}
          networkFilter={assetNetworkFilter}
          onPress={() =>
            handleAssetPress(
              asset.name || asset.symbol || `Asset ${asset.assetId}`,
              asset.assetId,
              asset.mappingId
            )
          }
        />
      );
    });
  }, [
    multiNetworkBalance?.assets,
    multiNetworkBalance?.perNetworkPrices,
    assetNetworkFilter,
    handleAssetPress,
    filterAndSortMultiNetworkAssets,
  ]);

  // Memoize single-network asset list to prevent excessive re-renders
  const singleNetworkAssetList = React.useMemo(() => {
    if (!accountBalance) {
      return null;
    }

    // Build asset list: native token + all other assets
    const nativeAsset: AssetBalance = {
      assetId: 0,
      amount: accountBalance.amount || 0,
      decimals: 6,
      name: currentNetworkConfig.nativeToken,
      symbol: currentNetworkConfig.nativeToken,
      assetType: 'asa',
      usdValue: accountBalance.voiPrice?.toString() || accountBalance.algoPrice?.toString(),
    };

    const allAssets = [nativeAsset, ...(accountBalance.assets || [])];

    // Apply filter and sort
    const filteredAndSortedAssets = filterAndSortSingleNetworkAssets(allAssets);

    if (filteredAndSortedAssets.length === 0) {
      return null;
    }

    return (
      <>
        {filteredAndSortedAssets.map((asset) => (
          <AssetItem
            key={`${asset.assetType || 'asa'}-${asset.assetId}`}
            asset={asset}
            isNative={asset.assetId === 0}
            nativePrice={accountBalance.voiPrice || accountBalance.algoPrice}
            onPress={() =>
              handleAssetPress(
                asset.name ||
                  asset.symbol ||
                  asset.unitName ||
                  `Asset ${asset.assetId}`,
                asset.assetId
              )
            }
          />
        ))}
      </>
    );
  }, [
    accountBalance,
    currentNetworkConfig,
    handleAssetPress,
    filterAndSortSingleNetworkAssets,
  ]);

  const initializeWallet = async () => {
    try {
      setLoading(true);
      await initialize();
    } catch (error) {
      console.error('Failed to initialize wallet:', error);
      Alert.alert('Error', 'Failed to load wallet data');
    } finally {
      setLoading(false);
    }
  };

  const loadAccountData = async () => {
    if (!activeAccount) return;

    try {
      const [networkHealth] = await Promise.allSettled([
        VoiNetworkService.checkNetworkHealth(),
      ]);

      if (networkHealth.status === 'fulfilled') {
        setNetworkStatus(networkHealth.value);
      }

      // Load balance and transactions through the store
      await reloadBalance();
      await Promise.all([
        loadAccountTransactions(activeAccount.id),
        loadEnvoiName(activeAccount.id),
      ]);
    } catch (error) {
      console.error('Failed to load account data:', error);
    }
  };

  const onRefresh = async () => {
    setRefreshing(true);
    handleUserInteraction();

    if (activeAccount) {
      // Only refresh the current account, not all accounts
      await loadAccountData();
      // Also refresh claimable tokens
      fetchApprovals(activeAccount.address);
    }

    setRefreshing(false);
  };

  useEffect(() => {
    if (!activeAccount?.id) return;
    void reloadEnvoiName();
  }, [activeAccount?.id, reloadEnvoiName]);

  // Fetch claimable tokens when account changes
  useEffect(() => {
    if (!activeAccount?.address) return;
    fetchApprovals(activeAccount.address);
  }, [activeAccount?.address, fetchApprovals]);

  // Navigate to claimable tokens screen
  const handleClaimableBannerPress = useCallback(() => {
    navigation.navigate('ClaimableTokens');
  }, [navigation]);

  // Navigate to sign request scanner (signer mode)
  const handleScanSigningRequest = useCallback(() => {
    navigation.navigate('SignRequestScanner' as never);
  }, [navigation]);

  const handleAccountSelectorPress = () => {
    setIsAccountModalVisible(true);
  };

  const handleAccountModalClose = () => {
    setIsAccountModalVisible(false);
  };

  const handleAddAccount = () => {
    setIsAccountModalVisible(false);
    setIsAddAccountModalVisible(true);
  };


  const handleQRScan = () => {
    navigation.navigate('QRScanner' as never);
  };

  const handleSend = () => {
    navigation.navigate('Send' as never);
  };

  const handleReceive = () => {
    navigation.navigate('Receive' as never);
  };

  const handleHistory = () => {
    navigation.navigate('TransactionHistory' as never);
  };

  const handleAddAsset = () => {
    setIsAssetOptInModalVisible(true);
  };

  const handleAssetOptInSuccess = () => {
    // Refresh balances after successful opt-in
    onRefresh();
  };

  const handleAccountInfo = () => {
    navigation.navigate('AccountInfo' as never);
  };

  const handleOpenAssetFilter = () => {
    setIsAssetFilterModalVisible(true);
  };

  const handleCloseAssetFilter = () => {
    setIsAssetFilterModalVisible(false);
  };

  const handleApplyAssetFilter = async (settings: AssetFilterSettings) => {
    await Promise.all([
      setAssetSortBy(settings.sortBy),
      setAssetSortOrder(settings.sortOrder),
      setAssetFilterBalanceThreshold(settings.balanceThreshold),
      setAssetFilterValueThreshold(settings.valueThreshold),
      setAssetNativeTokensFirst(settings.nativeTokensFirst),
    ]);
  };

  const handleResetAssetFilter = async () => {
    await resetAssetFilterSettings();
  };

  const formatAddress = (address: string) => {
    return `${address.slice(0, 6)}...${address.slice(-6)}`;
  };

  const formatBalance = (amount: number | bigint) => {
    return formatNativeBalance(amount, currentNetworkConfig.nativeToken);
  };

  const calculateTotalUsdValue = React.useMemo(() => {
    if (isMultiNetworkView && multiNetworkBalance) {
      // Multi-network calculation - ALWAYS show combined total regardless of filter
      let totalUsdValue = 0;

      // Calculate values from ALL mapped assets and networks (ignore filter for total)
      if (multiNetworkBalance.assets) {
        multiNetworkBalance.assets.forEach((mappedAsset) => {
          // Sum USD value from ALL source networks
          mappedAsset.sourceBalances.forEach((source) => {
            const sourceAsset = source.balance;

            // Check if native asset
            if (sourceAsset.assetId === 0) {
              const price = multiNetworkBalance.perNetworkPrices[source.networkId];
              if (price && sourceAsset.amount) {
                const amount =
                  typeof sourceAsset.amount === 'bigint'
                    ? Number(sourceAsset.amount)
                    : sourceAsset.amount;
                const nativeValue = amount / 1_000_000;
                totalUsdValue += nativeValue * price;
              }
            } else if (sourceAsset.usdValue && sourceAsset.amount) {
              const unitPrice = parseFloat(sourceAsset.usdValue);
              const amount =
                typeof sourceAsset.amount === 'bigint'
                  ? Number(sourceAsset.amount)
                  : sourceAsset.amount;
              const normalizedBalance = amount / 10 ** sourceAsset.decimals;
              totalUsdValue += normalizedBalance * unitPrice;
            }
          });
        });
      }

      return formatCurrency(totalUsdValue);
    }

    // Single-network calculation (existing logic)
    if (!accountBalance) return formatCurrency(0);

    let totalUsdValue = 0;

    // Add native token value
    const nativePrice = accountBalance.voiPrice || accountBalance.algoPrice;
    if (nativePrice && accountBalance.amount) {
      const amount =
        typeof accountBalance.amount === 'bigint'
          ? Number(accountBalance.amount)
          : accountBalance.amount;
      const nativeValue = amount / 1_000_000; // Convert micro-units to whole units
      totalUsdValue += nativeValue * nativePrice;
    }

    // Add asset values
    if (accountBalance.assets) {
      accountBalance.assets.forEach((asset) => {
        if (asset.usdValue && asset.amount) {
          const unitPrice = parseFloat(asset.usdValue);
          const amount =
            typeof asset.amount === 'bigint'
              ? Number(asset.amount)
              : asset.amount;
          const normalizedBalance = amount / 10 ** asset.decimals;
          totalUsdValue += normalizedBalance * unitPrice;
        }
      });
    }

    return formatCurrency(totalUsdValue);
  }, [isMultiNetworkView, multiNetworkBalance, accountBalance]);

  const calculateNetworkUsdValue = React.useCallback((targetNetworkId: NetworkId) => {
    if (!isMultiNetworkView || !multiNetworkBalance) {
      return 0;
    }

    let totalUsdValue = 0;

    if (multiNetworkBalance.assets) {
      multiNetworkBalance.assets.forEach((mappedAsset) => {
        mappedAsset.sourceBalances.forEach((source) => {
          // Only include the target network
          if (source.networkId !== targetNetworkId) {
            return;
          }

          const sourceAsset = source.balance;

          // Check if native asset
          if (sourceAsset.assetId === 0) {
            const price = multiNetworkBalance.perNetworkPrices[source.networkId];
            if (price && sourceAsset.amount) {
              const amount =
                typeof sourceAsset.amount === 'bigint'
                  ? Number(sourceAsset.amount)
                  : sourceAsset.amount;
              const nativeValue = amount / 1_000_000;
              totalUsdValue += nativeValue * price;
            }
          } else if (sourceAsset.usdValue && sourceAsset.amount) {
            const unitPrice = parseFloat(sourceAsset.usdValue);
            const amount =
              typeof sourceAsset.amount === 'bigint'
                ? Number(sourceAsset.amount)
                : sourceAsset.amount;
            const normalizedBalance = amount / 10 ** sourceAsset.decimals;
            totalUsdValue += normalizedBalance * unitPrice;
          }
        });
      });
    }

    return totalUsdValue;
  }, [isMultiNetworkView, multiNetworkBalance]);

  const voiNetworkUsdValue = React.useMemo(() => {
    return calculateNetworkUsdValue(NetworkId.VOI_MAINNET);
  }, [calculateNetworkUsdValue]);

  const algorandNetworkUsdValue = React.useMemo(() => {
    return calculateNetworkUsdValue(NetworkId.ALGORAND_MAINNET);
  }, [calculateNetworkUsdValue]);

  const calculateNativeTokenEquivalent = React.useMemo(() => {
    if (isMultiNetworkView && multiNetworkBalance) {
      // Multi-network: Show breakdown by network, filtered by assetNetworkFilter
      const parts: string[] = [];

      // Determine which networks to include based on filter
      const shouldIncludeNetwork = (networkId: NetworkId) => {
        if (assetNetworkFilter === 'all') return true;
        if (assetNetworkFilter === 'voi') return networkId === NetworkId.VOI_MAINNET;
        if (assetNetworkFilter === 'algorand') return networkId === NetworkId.ALGORAND_MAINNET;
        return true;
      };

      Object.entries(multiNetworkBalance.perNetworkAmounts).forEach(
        ([networkId, amount]) => {
          // Skip if this network is filtered out
          if (!shouldIncludeNetwork(networkId as NetworkId)) {
            return;
          }

          const config = getNetworkConfig(networkId as NetworkId);
          const amountNum = typeof amount === 'bigint' ? Number(amount) : amount;
          const formatted = formatNativeBalance(amountNum, config.nativeToken);
          parts.push(`${formatted} ${config.nativeToken}`);
        }
      );

      return parts.length > 0 ? parts.join(' + ') : formatNativeBalance(0, 'VOI');
    }

    // Single-network calculation (existing logic)
    const nativePrice = accountBalance?.voiPrice || accountBalance?.algoPrice;
    if (!nativePrice) return formatNativeBalance(0, currentNetworkConfig.nativeToken);

    // Get total USD value without formatting
    let totalUsdValue = 0;

    // Add native token value
    if (nativePrice && accountBalance.amount) {
      const amount =
        typeof accountBalance.amount === 'bigint'
          ? Number(accountBalance.amount)
          : accountBalance.amount;
      const nativeValue = amount / 1_000_000; // Convert micro-units to whole units
      totalUsdValue += nativeValue * nativePrice;
    }

    // Add asset values
    if (accountBalance.assets) {
      accountBalance.assets.forEach((asset) => {
        if (asset.usdValue && asset.amount) {
          const unitPrice = parseFloat(asset.usdValue);
          const amount =
            typeof asset.amount === 'bigint'
              ? Number(asset.amount)
              : asset.amount;
          const normalizedBalance = amount / 10 ** asset.decimals;
          totalUsdValue += normalizedBalance * unitPrice;
        }
      });
    }

    const nativeTokenEquivalent = totalUsdValue / nativePrice;
    // Convert to micro-units for formatting
    return formatNativeBalance(nativeTokenEquivalent * 1_000_000, currentNetworkConfig.nativeToken);
  }, [isMultiNetworkView, multiNetworkBalance, assetNetworkFilter, accountBalance, currentNetworkConfig]);

  if (loading) {
    return (
      <SafeAreaView style={styles.container} edges={['top']}>
        <View style={styles.loadingContainer}>
          <Text style={styles.loadingText}>Loading wallet...</Text>
        </View>
      </SafeAreaView>
    );
  }

  return (
    <NFTBackground>
      <SafeAreaView style={styles.container} edges={['top']}>
        <UniversalHeader
          title="Voi Wallet"
          subtitle={isMultiNetworkView ? "All Networks" : `Network: ${currentNetworkConfig.name}`}
          onAccountSelectorPress={handleAccountSelectorPress}
        />

        <ScrollView
          style={styles.scrollView}
          contentContainerStyle={styles.content}
          refreshControl={
            <RefreshControl refreshing={refreshing} onRefresh={onRefresh} />
          }
          onScrollBeginDrag={handleUserInteraction}
        >
          {/* Signer Mode Banner */}
          {appMode === 'signer' && (
            <SignerModeBanner onScanPress={handleScanSigningRequest} />
          )}

          {activeAccount && (
            <>
              {/* Update Available Banner */}
              {isUpdateAvailable && (
                <UpdateBanner
                  onInstall={downloadAndInstall}
                  onDismiss={dismissUpdate}
                  isDownloading={isDownloading}
                  isInstalling={isInstalling}
                />
              )}

              <Animated.View style={[styles.balanceContainerWrapper, balanceAnimatedStyle]}>
                <GlassCard
                  variant="medium"
                  style={styles.balanceContainer}
                  borderRadius={theme.borderRadius.xl}
                  padding="lg"
                >
                  <View style={styles.balanceHeader}>
                    <View style={styles.balanceHeaderLeft}>
                      <Text style={styles.balanceLabel}>Account Value</Text>
                      <Pressable onPress={handleAccountInfo} style={styles.infoButtonInline}>
                        <Ionicons name="information-circle-outline" size={18} color={theme.colors.primary} />
                      </Pressable>
                      {isBackgroundRefreshing && (
                        <ActivityIndicator size="small" color={theme.colors.primary} />
                      )}
                    </View>
                  </View>
                  {isBalanceLoading && !accountBalance ? (
                    appMode === 'signer' ? (
                      // In signer mode, show offline fallback instead of spinner
                      <View style={styles.loadingBalance}>
                        <Ionicons name="cloud-offline-outline" size={16} color={theme.colors.textMuted} />
                        <Text style={styles.loadingText}>Offline</Text>
                      </View>
                    ) : (
                      <View style={styles.loadingBalance}>
                        <ActivityIndicator size="small" color={theme.colors.primary} />
                        <Text style={styles.loadingText}>Loading balance...</Text>
                      </View>
                    )
                  ) : (
                    <>
                      <Text style={styles.balance}>{calculateTotalUsdValue}</Text>
                      {isMultiNetworkView && multiNetworkBalance && (
                        <View style={styles.networkBalanceBreakdown}>
                          <View style={styles.networkBalanceItem}>
                            <Text style={styles.networkBalanceLabel}>Voi</Text>
                            <Text style={styles.networkBalanceValue}>
                              {formatCurrency(voiNetworkUsdValue)}
                            </Text>
                          </View>
                          <View style={styles.networkBalanceDivider} />
                          <View style={styles.networkBalanceItem}>
                            <Text style={styles.networkBalanceLabel}>Algorand</Text>
                            <Text style={styles.networkBalanceValue}>
                              {formatCurrency(algorandNetworkUsdValue)}
                            </Text>
                          </View>
                        </View>
                      )}
                    </>
                  )}
                </GlassCard>
                <GlassCard
                  variant="light"
                  onPress={handleQRScan}
                  style={styles.qrButtonTopRight}
                  borderRadius={theme.borderRadius.md}
                  padding="none"
                  borderGlow
                  glowColor={theme.colors.primary}
                  borderColor={theme.colors.primary}
                >
                  <View style={styles.qrButtonInner}>
                    <Ionicons
                      name="qr-code-outline"
                      size={20}
                      color={theme.colors.text}
                    />
                  </View>
                </GlassCard>
              </Animated.View>

            {false && (
              <View style={styles.addressContainer}>
                <Text style={styles.addressLabel}>Your Address</Text>
                <View style={styles.addressHeader}>
                  <AccountAvatar address={activeAccount?.address || ''} size={56} />
                  <View style={styles.addressDetails}>
                    {isEnvoiLoading ? (
                      <View style={styles.envoiLoading}>
                        <ActivityIndicator size="small" color="#3B82F6" />
                        <Text style={styles.loadingText}>
                          Looking up name...
                        </Text>
                      </View>
                    ) : envoiNameInfo?.name ? (
                      <Text style={styles.envoiName}>{envoiNameInfo?.name}</Text>
                    ) : (
                      <Text style={styles.address}>
                        {formatAddress(activeAccount?.address || '')}
                      </Text>
                    )}
                    <Text style={styles.fullAddress}>
                      {activeAccount?.address}
                    </Text>
                  </View>
                </View>
              </View>
            )}

            {/* View Mode Toggle - Hidden by default (multi-network is primary UX)
                 Users can switch networks via settings if needed */}
            {false && (
              <View style={styles.viewModeContainer}>
                <ViewModeToggle size="small" showLabel={false} />
              </View>
            )}

            <Animated.View style={[styles.actionButtonsRow, actionsAnimatedStyle]}>
              <GlassButton
                variant="secondary"
                size="md"
                icon="send"
                label="Send"
                onPress={handleSend}
                style={styles.actionButton}
                tint="#007AFF"
                pill
              />
              <GlassButton
                variant="secondary"
                size="md"
                icon="download"
                label="Receive"
                onPress={handleReceive}
                style={styles.actionButton}
                tint="#30D158"
                pill
              />
              <GlassButton
                variant="secondary"
                size="md"
                icon="time"
                label="History"
                onPress={handleHistory}
                style={styles.actionButton}
                tint="#AF52DE"
                pill
              />
            </Animated.View>

            {/* Claimable Tokens Banner */}
            {visibleClaimableCount > 0 && (
              <ClaimableBanner
                count={visibleClaimableCount}
                onPress={handleClaimableBannerPress}
              />
            )}

            <Animated.View style={assetsAnimatedStyle}>
              <GlassCard
              variant="medium"
              style={styles.assetsContainer}
              borderRadius={theme.borderRadius.xl}
              padding="md"
            >
              <View style={styles.assetsHeader}>
                <View style={styles.assetsHeaderLeft}>
                  <Text style={styles.assetsTitle}>Assets</Text>
                </View>
                <View style={styles.assetsHeaderCenter}>
                  {isMultiNetworkView && <NetworkFilterToggle />}
                </View>
                <View style={styles.assetsHeaderRight}>
                  <GlassCard
                    variant="light"
                    onPress={handleOpenAssetFilter}
                    style={styles.headerIconButton}
                    borderRadius={theme.borderRadius.md}
                    padding="none"
                    borderGlow
                    glowColor={theme.colors.primary}
                    borderColor={theme.colors.secondary}
                  >
                    <View style={styles.headerIconButtonInner}>
                      <Ionicons
                        name="filter-outline"
                        size={20}
                        color={theme.colors.text}
                      />
                    </View>
                  </GlassCard>
                  <GlassCard
                    variant="light"
                    onPress={handleAddAsset}
                    style={styles.headerIconButton}
                    borderRadius={theme.borderRadius.md}
                    padding="none"
                    borderGlow
                    glowColor={theme.colors.primary}
                    borderColor={theme.colors.secondary}
                  >
                    <View style={styles.headerIconButtonInner}>
                      <Ionicons
                        name="add-circle-outline"
                        size={20}
                        color={theme.colors.text}
                      />
                    </View>
                  </GlassCard>
                </View>
              </View>

              {isMultiNetworkView ? (
                // Multi-network view
                isMultiNetworkBalanceLoading && !multiNetworkBalance ? (
                  <View style={styles.loadingAssets}>
                    <ActivityIndicator size="small" color="#007AFF" />
                    <Text style={styles.loadingText}>Loading assets...</Text>
                  </View>
                ) : multiNetworkAssetList ? (
                  multiNetworkAssetList
                ) : (
                  <View style={styles.loadingAssets}>
                    <Text style={styles.loadingText}>No assets found</Text>
                  </View>
                )
              ) : (
                // Single-network view (existing behavior)
                isBalanceLoading && !accountBalance ? (
                  <View style={styles.loadingAssets}>
                    <ActivityIndicator size="small" color={theme.colors.primary} />
                    <Text style={styles.loadingText}>Loading assets...</Text>
                  </View>
                ) : (
                  singleNetworkAssetList
                )
              )}
              </GlassCard>
            </Animated.View>
          </>
        )}
        {!activeAccount && (
          <View style={styles.emptyStateContainer}>
            <GlassCard
              variant="medium"
              style={styles.emptyStateCard}
              borderRadius={theme.borderRadius.xl}
              padding="lg"
            >
              <View style={styles.emptyStateIconContainer}>
                <Ionicons
                  name="wallet-outline"
                  size={64}
                  color={theme.colors.primary}
                />
              </View>
              <Text style={styles.emptyStateTitle}>Welcome to Voi Wallet</Text>
              <Text style={styles.emptyStateSubtitle}>
                Set up an account to access all wallet features including sending, receiving, and managing your assets.
              </Text>
              <Pressable
                style={[styles.emptyStateButton, { backgroundColor: theme.colors.primary }]}
                onPress={() => setIsOnboardingModalVisible(true)}
              >
                <Text style={styles.emptyStateButtonText}>Get Started</Text>
              </Pressable>
            </GlassCard>
          </View>
        )}
      </ScrollView>

      {/* Account List Modal */}
      <AccountListModal
        isVisible={isAccountModalVisible}
        onClose={handleAccountModalClose}
        onAddAccount={handleAddAccount}
      />

      {/* Add Account Modal */}
      <AddAccountModal
        isVisible={isAddAccountModalVisible}
        onClose={() => setIsAddAccountModalVisible(false)}
        onCreateAccount={() => {
          console.log('HomeScreen: onCreateAccount called');
          setIsAddAccountModalVisible(false);
          console.log('HomeScreen: navigating to Settings then CreateAccount');
          // Navigate to Settings stack, then to CreateAccount
          navigation.dispatch(
            CommonActions.navigate({
              name: 'Settings',
              params: {
                screen: 'CreateAccount',
              },
            })
          );
          console.log(
            'HomeScreen: navigation dispatched to Settings->CreateAccount'
          );
        }}
        onImportAccount={() => {
          setIsAddAccountModalVisible(false);
          navigation.dispatch(
            CommonActions.navigate({
              name: 'Settings',
              params: {
                screen: 'MnemonicImport',
              },
            })
          );
        }}
        onImportQRAccount={() => {
          setIsAddAccountModalVisible(false);
          navigation.navigate('QRAccountImport' as never);
        }}
        onImportLedgerAccount={() => {
          setIsAddAccountModalVisible(false);
          navigation.navigate('LedgerAccountImport' as never);
        }}
        onAddWatchAccount={() => {
          setIsAddAccountModalVisible(false);
          navigation.dispatch(
            CommonActions.navigate({
              name: 'Settings',
              params: {
                screen: 'AddWatchAccount',
              },
            })
          );
        }}
      />


      {/* Asset Opt-In Modal */}
      <AssetOptInModal
        visible={isAssetOptInModalVisible}
        onClose={() => setIsAssetOptInModalVisible(false)}
        onSuccess={handleAssetOptInSuccess}
      />

      {/* Asset Filter Modal */}
      <AssetFilterModal
        visible={isAssetFilterModalVisible}
        currentSettings={assetFilterSettings}
        onClose={handleCloseAssetFilter}
        onApply={handleApplyAssetFilter}
        onReset={handleResetAssetFilter}
      />

      {/* Onboarding Options Modal (for empty state) */}
      <OnboardingOptionsModal
        isVisible={isOnboardingModalVisible}
        onClose={() => setIsOnboardingModalVisible(false)}
        onCreateAccount={() => {
          navigation.navigate('CreateWallet' as never);
        }}
        onImportAccount={() => {
          navigation.navigate('MnemonicImport' as never, { isOnboarding: true });
        }}
        onImportQRAccount={() => {
          navigation.navigate('QRAccountImport' as never);
        }}
        onAddWatchAccount={() => {
          navigation.navigate('AddWatchAccount' as never, { isOnboarding: true });
        }}
      />
      </SafeAreaView>
    </NFTBackground>
  );
}

const createStyles = (theme: Theme) =>
  StyleSheet.create({
    container: {
      flex: 1,
    },
    scrollView: {
      flex: 1,
    },
    content: {
      flexGrow: 1,
      paddingHorizontal: theme.spacing.sm,
      paddingTop: theme.spacing.md,
      paddingBottom: theme.spacing.xxl + 20,
    },
    loadingContainer: {
      flex: 1,
      justifyContent: 'center',
      alignItems: 'center',
    },
    loadingText: {
      fontSize: theme.typography.bodySmall.fontSize,
      color: theme.colors.textMuted,
      marginLeft: theme.spacing.sm,
    },
    loadingBalance: {
      flexDirection: 'row',
      alignItems: 'center',
      justifyContent: 'center',
      paddingVertical: theme.spacing.lg,
    },
    loadingAssets: {
      flexDirection: 'row',
      alignItems: 'center',
      justifyContent: 'center',
      paddingVertical: theme.spacing.xl,
    },
    // Balance Section
    balanceContainerWrapper: {
      position: 'relative',
      marginBottom: theme.spacing.md,
    },
    balanceContainer: {
      alignItems: 'center',
      width: '100%',
    },
    balanceHeader: {
      flexDirection: 'row',
      alignItems: 'center',
      justifyContent: 'space-between',
      width: '100%',
      marginBottom: theme.spacing.sm,
    },
    balanceHeaderLeft: {
      flexDirection: 'row',
      alignItems: 'center',
      gap: theme.spacing.xs,
    },
    infoButtonInline: {
      padding: 4,
      marginLeft: 2,
    },
    balanceLabel: {
      fontSize: theme.typography.bodySmall.fontSize,
      fontWeight: '500',
      color: theme.colors.textSecondary,
      textTransform: 'uppercase',
      letterSpacing: 0.5,
    },
    balance: {
      fontSize: theme.typography.display.fontSize,
      fontWeight: theme.typography.display.fontWeight,
      letterSpacing: theme.typography.display.letterSpacing,
      color: theme.colors.text,
      marginVertical: theme.spacing.xs,
    },
    networkBalanceBreakdown: {
      flexDirection: 'row',
      justifyContent: 'center',
      alignItems: 'center',
      width: '100%',
      marginTop: theme.spacing.md,
      paddingTop: theme.spacing.md,
      borderTopWidth: 1,
      borderTopColor: theme.colors.glassBorder,
    },
    networkBalanceItem: {
      flex: 1,
      alignItems: 'center',
      paddingHorizontal: theme.spacing.md,
    },
    networkBalanceDivider: {
      width: 1,
      height: 32,
      backgroundColor: theme.colors.glassBorder,
    },
    networkBalanceLabel: {
      fontSize: theme.typography.caption.fontSize,
      fontWeight: '500',
      color: theme.colors.textSecondary,
      marginBottom: 4,
      textTransform: 'uppercase',
      letterSpacing: 0.3,
    },
    networkBalanceValue: {
      fontSize: theme.typography.body.fontSize,
      fontWeight: '600',
      color: theme.colors.text,
    },
    // QR Button
    qrButtonTopRight: {
      position: 'absolute',
      top: theme.spacing.md,
      right: theme.spacing.md,
      zIndex: 10,
    },
    qrButtonInner: {
      width: 40,
      height: 40,
      alignItems: 'center',
      justifyContent: 'center',
    },
    // Legacy styles kept for compatibility
    balanceUsd: {
      fontSize: theme.typography.body.fontSize,
      color: theme.colors.textMuted,
    },
    minBalance: {
      fontSize: theme.typography.caption.fontSize,
      color: theme.colors.textMuted,
      marginTop: theme.spacing.xs,
    },
    viewModeContainer: {
      marginBottom: theme.spacing.md,
      alignItems: 'center',
    },
    // Address Section (hidden by default)
    addressContainer: {
      backgroundColor: theme.colors.glassBackground,
      borderRadius: theme.borderRadius.xl,
      padding: theme.spacing.md,
      marginBottom: theme.spacing.md,
      borderWidth: 1,
      borderColor: theme.colors.glassBorder,
    },
    addressHeader: {
      flexDirection: 'row',
      alignItems: 'center',
    },
    addressDetails: {
      marginLeft: theme.spacing.md,
      flex: 1,
    },
    addressLabel: {
      fontSize: theme.typography.body.fontSize,
      fontWeight: '600',
      color: theme.colors.text,
      marginBottom: theme.spacing.sm,
    },
    envoiName: {
      fontSize: theme.typography.heading3.fontSize,
      fontWeight: '600',
      color: theme.colors.primary,
      marginBottom: theme.spacing.xs,
    },
    envoiLoading: {
      flexDirection: 'row',
      alignItems: 'center',
      marginBottom: theme.spacing.xs,
    },
    address: {
      fontSize: theme.typography.heading3.fontSize,
      fontWeight: '500',
      color: theme.colors.primary,
      marginBottom: theme.spacing.xs,
    },
    fullAddress: {
      fontSize: theme.typography.caption.fontSize,
      color: theme.colors.textMuted,
      fontFamily: 'monospace',
    },
    // Action Buttons Row
    actionButtonsRow: {
      flexDirection: 'row',
      justifyContent: 'space-between',
      marginBottom: theme.spacing.md,
      gap: theme.spacing.sm,
    },
    actionButton: {
      flex: 1,
    },
    actionButtonText: {
      fontSize: theme.typography.bodySmall.fontSize,
      fontWeight: '600',
      color: theme.colors.text,
      marginTop: 4,
    },
    // Assets Section
    assetsContainer: {
      marginBottom: theme.spacing.md,
    },
    assetsHeader: {
      flexDirection: 'row',
      alignItems: 'center',
      marginBottom: theme.spacing.md,
    },
    assetsTitle: {
      fontSize: theme.typography.heading3.fontSize,
      fontWeight: theme.typography.heading3.fontWeight,
      color: theme.colors.text,
    },
    assetsHeaderLeft: {
      flexShrink: 0,
    },
    assetsHeaderCenter: {
      flex: 1,
      alignItems: 'center',
    },
    assetsHeaderRight: {
      flexDirection: 'row',
      alignItems: 'center',
      gap: theme.spacing.xs,
      marginLeft: 'auto',
    },
    headerIconButton: {
      width: 36,
      height: 36,
    },
    headerIconButtonInner: {
      width: 36,
      height: 36,
      alignItems: 'center',
      justifyContent: 'center',
    },
    addAssetButton: {
      padding: theme.spacing.xs,
    },
    // Empty State (no account)
    emptyStateContainer: {
      flex: 1,
      justifyContent: 'center',
      alignItems: 'center',
      paddingVertical: theme.spacing.xxl,
    },
    emptyStateCard: {
      alignItems: 'center',
      width: '100%',
    },
    emptyStateIconContainer: {
      width: 120,
      height: 120,
      borderRadius: 60,
      backgroundColor: `${theme.colors.primary}15`,
      justifyContent: 'center',
      alignItems: 'center',
      marginBottom: theme.spacing.lg,
    },
    emptyStateTitle: {
      fontSize: theme.typography.heading2.fontSize,
      fontWeight: '700',
      color: theme.colors.text,
      textAlign: 'center',
      marginBottom: theme.spacing.sm,
    },
    emptyStateSubtitle: {
      fontSize: theme.typography.body.fontSize,
      color: theme.colors.textMuted,
      textAlign: 'center',
      lineHeight: 22,
      marginBottom: theme.spacing.xl,
      paddingHorizontal: theme.spacing.md,
    },
    emptyStateButton: {
      paddingVertical: theme.spacing.md,
      paddingHorizontal: theme.spacing.xxl,
      borderRadius: theme.borderRadius.lg,
    },
    emptyStateButtonText: {
      fontSize: theme.typography.body.fontSize,
      fontWeight: '600',
      color: '#FFFFFF',
    },
  });<|MERGE_RESOLUTION|>--- conflicted
+++ resolved
@@ -102,12 +102,10 @@
   const visibleClaimableCount = useVisibleClaimableCount();
   const { fetchApprovals } = useClaimableStore();
 
-<<<<<<< HEAD
   // Remote signer mode
   const appMode = useAppMode();
   const isRemoteSignerInitialized = useRemoteSignerStore((state) => state.isInitialized);
   const initializeRemoteSigner = useRemoteSignerStore((state) => state.initialize);
-=======
   // OTA Updates
   const {
     isUpdateAvailable,
@@ -142,7 +140,6 @@
     // Only run once on mount
     // eslint-disable-next-line react-hooks/exhaustive-deps
   }, []);
->>>>>>> 1ceefa52
 
   // Entrance animations
   const balanceOpacity = useSharedValue(0);
